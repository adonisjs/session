{
  "name": "@adonisjs/session",
  "version": "1.0.23",
  "description": "This repo is the official session provider for Adonisjs apps. It supports multiple drivers to store session data.",
  "main": "providers/SessionProvider",
  "directories": {
    "lib": "lib",
    "test": "test"
  },
  "scripts": {
    "lint": "standard",
    "pretest": "npm run lint",
    "posttest": "npm run coverage",
    "test:local": "FORCE_COLOR=true node bin/index.js --local",
    "test": "nyc npm run test:local",
    "test:win": "set FORCE_COLOR=true && node bin/index.js --win",
    "coverage": "nyc report --reporter=text-lcov | coveralls"
  },
  "keywords": [],
  "author": "virk",
  "license": "MIT",
  "devDependencies": {
    "@adonisjs/fold": "^4.0.8",
    "@adonisjs/sink": "^1.0.16",
    "coveralls": "^3.0.0",
    "cz-conventional-changelog": "^2.1.0",
    "ioredis": "^3.2.2",
    "japa": "^1.0.6",
    "japa-cli": "^1.0.1",
    "macroable": "^1.0.0",
<<<<<<< HEAD
    "node-cookie": "^2.0.2",
    "nyc": "^11.2.1",
    "objectid": "^3.2.1",
    "standard": "^10.0.3",
=======
    "node-cookie": "^2.1.0",
    "nyc": "^11.7.1",
    "semver": "^5.5.0",
    "standard": "^11.0.1",
>>>>>>> cc0744a4
    "supertest": "^3.0.0"
  },
  "config": {
    "commitizen": {
      "path": "./node_modules/cz-conventional-changelog"
    }
  },
  "nyc": {
    "exclude": [
      "bin",
      "test"
    ]
  },
  "dependencies": {
    "@adonisjs/generic-exceptions": "^2.0.0",
    "debug": "^3.1.0",
    "fs-extra": "^5.0.0",
    "lodash": "^4.17.5",
    "ms": "^2.1.1",
    "type-of-is": "^3.5.1",
    "uuid": "^3.2.1"
  },
  "repository": {
    "type": "git",
    "url": "git+https://github.com/adonisjs/adonis-session.git"
  },
  "bugs": {
    "url": "https://github.com/adonisjs/adonis-session/issues"
  },
  "homepage": "https://github.com/adonisjs/adonis-session#readme"
}<|MERGE_RESOLUTION|>--- conflicted
+++ resolved
@@ -28,17 +28,11 @@
     "japa": "^1.0.6",
     "japa-cli": "^1.0.1",
     "macroable": "^1.0.0",
-<<<<<<< HEAD
-    "node-cookie": "^2.0.2",
-    "nyc": "^11.2.1",
-    "objectid": "^3.2.1",
-    "standard": "^10.0.3",
-=======
     "node-cookie": "^2.1.0",
     "nyc": "^11.7.1",
     "semver": "^5.5.0",
     "standard": "^11.0.1",
->>>>>>> cc0744a4
+    "objectid": "^3.2.1",
     "supertest": "^3.0.0"
   },
   "config": {
